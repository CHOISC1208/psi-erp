--- conflicted
+++ resolved
@@ -5,11 +5,7 @@
 # this is typically a path given in POSIX (e.g. forward slashes)
 # format, relative to the token %(here)s which refers to the location of this
 # ini file
-<<<<<<< HEAD
 script_location = backend/alembic
-=======
-script_location = %(here)s/alembic
->>>>>>> 00008b67
 version_table_schema = psi
 
 # template used to generate migration file names; The default value is %%(rev)s_%%(slug)s
